--- conflicted
+++ resolved
@@ -3,11 +3,7 @@
 
 Reads ``uploaded-map.txt`` for mappings between YouTube IDs and PeerTube video
 IDs, looks up the original YouTube upload dates from
-<<<<<<< HEAD
 ``yt_downloads/<youtube_id>.info.json`` and updates the ``originallyPublishedAt`` field
-=======
-``yt_downloads/<youtube_id>.info.json`` and updates the ``publishedAt`` field
->>>>>>> e4225dd9
 of each video via the PeerTube REST API. If present, variables defined in a
 local ``.env`` file are loaded before falling back to the environment.
 """
@@ -65,7 +61,6 @@
     """Return an access token for the PeerTube API."""
     if not user or not password:
         return None
-<<<<<<< HEAD
 
     try:
         with urllib.request.urlopen(f"{url}/api/v1/oauth-clients/local") as resp:
@@ -81,12 +76,6 @@
             "client_secret": client_secret,
             "grant_type": "password",
             "response_type": "code",
-=======
-    data = urllib.parse.urlencode(
-        {
-            "client_id": "peertube-cli",
-            "grant_type": "password",
->>>>>>> e4225dd9
             "username": user,
             "password": password,
         }
@@ -112,7 +101,6 @@
         return None
 
 
-<<<<<<< HEAD
 def update_publish_date(
     url: str, vid: str, token: str | None, dt: datetime
 ) -> tuple[bool, str | None]:
@@ -127,20 +115,11 @@
     payload = json.dumps(
         {"originallyPublishedAt": dt.isoformat().replace("+00:00", "Z")}
     ).encode()
-=======
-def update_publish_date(url: str, vid: str, token: str | None, dt: datetime) -> bool:
-    """Update the video's publication date. Returns True on success."""
-    headers = {"Content-Type": "application/json"}
-    if token:
-        headers["Authorization"] = f"Bearer {token}"
-    payload = json.dumps({"publishedAt": dt.isoformat().replace("+00:00", "Z")}).encode()
->>>>>>> e4225dd9
     req = urllib.request.Request(
         f"{url}/api/v1/videos/{vid}", data=payload, headers=headers, method="PUT"
     )
     try:
         with urllib.request.urlopen(req):
-<<<<<<< HEAD
             return True, None
     except urllib.error.HTTPError as e:
         body = ""
@@ -154,12 +133,6 @@
         return False, detail
     except Exception as e:
         return False, str(e)
-=======
-            return True
-    except Exception:
-        return False
->>>>>>> e4225dd9
-
 
 def main() -> None:
     load_env()
@@ -182,11 +155,7 @@
             if not info:
                 print(f"No video matched ID {pt_id}")
                 continue
-<<<<<<< HEAD
             current = info.get("originallyPublishedAt") or info.get("originally_published_at")
-=======
-            current = info.get("publishedAt") or info.get("published_at")
->>>>>>> e4225dd9
             if current:
                 try:
                     current_dt = datetime.fromisoformat(current.replace("Z", "+00:00"))
@@ -197,14 +166,9 @@
                     continue
 
             print(f"Updating video {pt_id} to {dt.isoformat()}")
-<<<<<<< HEAD
             success, error = update_publish_date(pt_url, pt_id, token, dt)
             if not success:
                 print(f"Failed to update video {pt_id}: {error}")
-=======
-            if not update_publish_date(pt_url, pt_id, token, dt):
-                print(f"Failed to update video {pt_id}")
->>>>>>> e4225dd9
 
     print("Publication dates updated.")
 
