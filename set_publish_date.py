--- conflicted
+++ resolved
@@ -2,13 +2,8 @@
 """Set PeerTube publication dates through the HTTP API.
 
 Reads ``uploaded-map.txt`` for mappings between YouTube IDs and PeerTube video
-<<<<<<< HEAD
-IDs, looks up the original YouTube timestamps from
-``yt_downloads/<youtube_id>.info.json`` and updates the ``publishedAt`` field
-=======
 IDs, looks up the original YouTube upload dates from
 ``yt_downloads/<youtube_id>.info.json`` and updates the ``originallyPublishedAt`` field
->>>>>>> b181f0c9
 of each video via the PeerTube REST API. If present, variables defined in a
 local ``.env`` file are loaded before falling back to the environment.
 """
